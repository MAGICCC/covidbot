--- conflicted
+++ resolved
@@ -148,9 +148,6 @@
                     '    LEFT JOIN counties ncounties ON ncounties.rs = counties.parent\n'
                     'WHERE counties.parent IS NOT NULL GROUP BY counties.parent) as pop_sum\n'
                     'SET population=pop_sum.pop WHERE rs=pop_sum.id')
-<<<<<<< HEAD
-                # TODO: Calculate 7 Day incidence, see #32 for current problems
-=======
                 # Calculate Incidence
                 cursor.execute('UPDATE covid_data, '
                                '(SELECT c.parent as rs, d.date, SUM(c.population * d.incidence) / SUM(c.population) '
@@ -161,7 +158,6 @@
                                'SET covid_data.incidence = incidence.incidence '
                                'WHERE covid_data.incidence IS NULL AND covid_data.date = incidence.date '
                                'AND covid_data.rs = incidence.rs')
->>>>>>> c2e896e4
 
             self.connection.commit()
 
